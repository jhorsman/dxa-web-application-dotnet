<<<<<<< HEAD
﻿<?xml version="1.0" encoding="utf-8"?>
<Project ToolsVersion="12.0" DefaultTargets="Build" xmlns="http://schemas.microsoft.com/developer/msbuild/2003">
  <Import Project="$(MSBuildExtensionsPath)\$(MSBuildToolsVersion)\Microsoft.Common.props" Condition="Exists('$(MSBuildExtensionsPath)\$(MSBuildToolsVersion)\Microsoft.Common.props')" />
  <PropertyGroup>
    <Configuration Condition=" '$(Configuration)' == '' ">Debug</Configuration>
    <Platform Condition=" '$(Platform)' == '' ">AnyCPU</Platform>
    <ProjectGuid>{923B2009-9A0B-4425-88A5-BF7AF25C8F8B}</ProjectGuid>
    <OutputType>Library</OutputType>
    <AppDesignerFolder>Properties</AppDesignerFolder>
    <RootNamespace>Sdl.Web.Mvc</RootNamespace>
    <AssemblyName>Sdl.Web.Mvc</AssemblyName>
    <TargetFrameworkVersion>v4.5</TargetFrameworkVersion>
    <FileAlignment>512</FileAlignment>
  </PropertyGroup>
  <PropertyGroup Condition=" '$(Configuration)|$(Platform)' == 'Debug|AnyCPU' ">
    <DebugSymbols>true</DebugSymbols>
    <DebugType>full</DebugType>
    <Optimize>false</Optimize>
    <OutputPath>bin\Debug\</OutputPath>
    <DefineConstants>DEBUG;TRACE</DefineConstants>
    <ErrorReport>prompt</ErrorReport>
    <WarningLevel>4</WarningLevel>
  </PropertyGroup>
  <PropertyGroup Condition=" '$(Configuration)|$(Platform)' == 'Release|AnyCPU' ">
    <DebugType>pdbonly</DebugType>
    <Optimize>true</Optimize>
    <OutputPath>bin\Release\</OutputPath>
    <DefineConstants>TRACE</DefineConstants>
    <ErrorReport>prompt</ErrorReport>
    <WarningLevel>4</WarningLevel>
    <DebugSymbols>true</DebugSymbols>
  </PropertyGroup>
  <PropertyGroup>
    <SignAssembly>false</SignAssembly>
  </PropertyGroup>
  <PropertyGroup>
    <AssemblyOriginatorKeyFile>
    </AssemblyOriginatorKeyFile>
  </PropertyGroup>
  <ItemGroup>
    <Reference Include="System" />
    <Reference Include="System.Core" />
    <Reference Include="System.Web" />
    <Reference Include="Microsoft.CSharp" />
    <Reference Include="System.Web.Extensions" />
    <Reference Include="System.Web.Helpers, Version=3.0.0.0, Culture=neutral, PublicKeyToken=31bf3856ad364e35, processorArchitecture=MSIL">
      <SpecificVersion>False</SpecificVersion>
      <HintPath>..\packages\Microsoft.AspNet.WebPages.3.1.2\lib\net45\System.Web.Helpers.dll</HintPath>
    </Reference>
    <Reference Include="System.Web.Mvc, Version=5.1.0.0, Culture=neutral, PublicKeyToken=31bf3856ad364e35, processorArchitecture=MSIL">
      <SpecificVersion>False</SpecificVersion>
      <HintPath>..\packages\Microsoft.AspNet.Mvc.5.1.2\lib\net45\System.Web.Mvc.dll</HintPath>
    </Reference>
    <Reference Include="System.Web.WebPages, Version=3.0.0.0, Culture=neutral, PublicKeyToken=31bf3856ad364e35, processorArchitecture=MSIL">
      <SpecificVersion>False</SpecificVersion>
      <HintPath>..\packages\Microsoft.AspNet.WebPages.3.1.2\lib\net45\System.Web.WebPages.dll</HintPath>
    </Reference>
  </ItemGroup>
  <ItemGroup>
    <Compile Include="Controllers\NoCacheAttribute.cs" />
    <Compile Include="Properties\VersionInfo.cs" />
    <Compile Include="Configuration\WebRequestContext.cs" />
    <Compile Include="Controllers\HandleSectionErrorAttribute.cs" />
    <Compile Include="Html\BaseMediaHelper.cs" />
    <Compile Include="Html\ContextualMediaHelper.cs" />
    <Compile Include="Html\Markup.cs" />
    <Compile Include="ContentProvider\NavigationBuilder.cs" />
    <Compile Include="Configuration\ResourceProviderFactory.cs" />
    <Compile Include="Configuration\ResourceProvider.cs" />
    <Compile Include="Controllers\BaseController.cs" />
    <Compile Include="Html\BaseRenderer.cs" />
    <Compile Include="Html\HtmlHelperExtensions.cs" />
    <Compile Include="Html\UrlHelperExtensions.cs" />
    <Compile Include="ContentProvider\BaseContentProvider.cs" />
    <Compile Include="Properties\AssemblyInfo.cs" />
    <Compile Include="Statics\BaseStaticFileManager.cs" />
    <Compile Include="Statics\StaticRedirectModule.cs" />
  </ItemGroup>
  <ItemGroup>
    <ProjectReference Include="..\Sdl.Web.Common\Sdl.Web.Common.csproj">
      <Project>{21c08f9a-24c2-481a-95c3-a255be9771a7}</Project>
      <Name>Sdl.Web.Common</Name>
    </ProjectReference>
    <ProjectReference Include="..\Sdl.Web.Tridion\Sdl.Web.Tridion.csproj">
      <Project>{ae4651df-a42f-4863-a0e1-870eacf3d072}</Project>
      <Name>Sdl.Web.Tridion</Name>
    </ProjectReference>
  </ItemGroup>
  <ItemGroup>
    <None Include="packages.config" />
  </ItemGroup>
  <ItemGroup />
  <Import Project="$(MSBuildToolsPath)\Microsoft.CSharp.targets" />
=======
﻿<?xml version="1.0" encoding="utf-8"?>
<Project ToolsVersion="12.0" DefaultTargets="Build" xmlns="http://schemas.microsoft.com/developer/msbuild/2003">
  <Import Project="$(MSBuildExtensionsPath)\$(MSBuildToolsVersion)\Microsoft.Common.props" Condition="Exists('$(MSBuildExtensionsPath)\$(MSBuildToolsVersion)\Microsoft.Common.props')" />
  <PropertyGroup>
    <Configuration Condition=" '$(Configuration)' == '' ">Debug</Configuration>
    <Platform Condition=" '$(Platform)' == '' ">AnyCPU</Platform>
    <ProjectGuid>{923B2009-9A0B-4425-88A5-BF7AF25C8F8B}</ProjectGuid>
    <OutputType>Library</OutputType>
    <AppDesignerFolder>Properties</AppDesignerFolder>
    <RootNamespace>Sdl.Web.Mvc</RootNamespace>
    <AssemblyName>Sdl.Web.Mvc</AssemblyName>
    <TargetFrameworkVersion>v4.5</TargetFrameworkVersion>
    <FileAlignment>512</FileAlignment>
  </PropertyGroup>
  <PropertyGroup Condition=" '$(Configuration)|$(Platform)' == 'Debug|AnyCPU' ">
    <DebugSymbols>true</DebugSymbols>
    <DebugType>full</DebugType>
    <Optimize>false</Optimize>
    <OutputPath>bin\Debug\</OutputPath>
    <DefineConstants>DEBUG;TRACE</DefineConstants>
    <ErrorReport>prompt</ErrorReport>
    <WarningLevel>4</WarningLevel>
  </PropertyGroup>
  <PropertyGroup Condition=" '$(Configuration)|$(Platform)' == 'Release|AnyCPU' ">
    <DebugType>pdbonly</DebugType>
    <Optimize>true</Optimize>
    <OutputPath>bin\Release\</OutputPath>
    <DefineConstants>TRACE</DefineConstants>
    <ErrorReport>prompt</ErrorReport>
    <WarningLevel>4</WarningLevel>
    <DebugSymbols>true</DebugSymbols>
  </PropertyGroup>
  <PropertyGroup>
    <SignAssembly>false</SignAssembly>
  </PropertyGroup>
  <PropertyGroup>
    <AssemblyOriginatorKeyFile>
    </AssemblyOriginatorKeyFile>
  </PropertyGroup>
  <ItemGroup>
    <Reference Include="System" />
    <Reference Include="System.Core" />
    <Reference Include="System.Runtime.Serialization" />
    <Reference Include="System.Web" />
    <Reference Include="Microsoft.CSharp" />
    <Reference Include="System.Web.Extensions" />
    <Reference Include="System.Web.Helpers, Version=3.0.0.0, Culture=neutral, PublicKeyToken=31bf3856ad364e35, processorArchitecture=MSIL">
      <SpecificVersion>False</SpecificVersion>
      <HintPath>..\packages\Microsoft.AspNet.WebPages.3.1.2\lib\net45\System.Web.Helpers.dll</HintPath>
    </Reference>
    <Reference Include="System.Web.Mvc, Version=5.1.0.0, Culture=neutral, PublicKeyToken=31bf3856ad364e35, processorArchitecture=MSIL">
      <SpecificVersion>False</SpecificVersion>
      <HintPath>..\packages\Microsoft.AspNet.Mvc.5.1.2\lib\net45\System.Web.Mvc.dll</HintPath>
    </Reference>
    <Reference Include="System.Web.WebPages, Version=3.0.0.0, Culture=neutral, PublicKeyToken=31bf3856ad364e35, processorArchitecture=MSIL">
      <SpecificVersion>False</SpecificVersion>
      <HintPath>..\packages\Microsoft.AspNet.WebPages.3.1.2\lib\net45\System.Web.WebPages.dll</HintPath>
    </Reference>
    <Reference Include="System.Xml" />
    <Reference Include="System.Xml.Linq" />
  </ItemGroup>
  <ItemGroup>
    <Compile Include="Controllers\NoCacheAttribute.cs" />
    <Compile Include="Properties\VersionInfo.cs" />
    <Compile Include="Configuration\WebRequestContext.cs" />
    <Compile Include="Controllers\HandleSectionErrorAttribute.cs" />
    <Compile Include="Html\BaseMediaHelper.cs" />
    <Compile Include="Html\ContextualMediaHelper.cs" />
    <Compile Include="Html\Markup.cs" />
    <Compile Include="ContentProvider\NavigationBuilder.cs" />
    <Compile Include="Configuration\ResourceProviderFactory.cs" />
    <Compile Include="Configuration\ResourceProvider.cs" />
    <Compile Include="Controllers\BaseController.cs" />
    <Compile Include="Html\BaseRenderer.cs" />
    <Compile Include="Html\HtmlHelperExtensions.cs" />
    <Compile Include="Html\UrlHelperExtensions.cs" />
    <Compile Include="ContentProvider\BaseContentProvider.cs" />
    <Compile Include="Properties\AssemblyInfo.cs" />
    <Compile Include="Resources\ResourceHelper.cs" />
    <Compile Include="Statics\BaseStaticFileManager.cs" />
    <Compile Include="Statics\StaticRedirectModule.cs" />
    <Compile Include="Utils\QValue.cs" />
    <Compile Include="Utils\QValueList.cs" />
  </ItemGroup>
  <ItemGroup>
    <ProjectReference Include="..\Sdl.Web.Common\Sdl.Web.Common.csproj">
      <Project>{21c08f9a-24c2-481a-95c3-a255be9771a7}</Project>
      <Name>Sdl.Web.Common</Name>
    </ProjectReference>
    <ProjectReference Include="..\Sdl.Web.Tridion\Sdl.Web.Tridion.csproj">
      <Project>{ae4651df-a42f-4863-a0e1-870eacf3d072}</Project>
      <Name>Sdl.Web.Tridion</Name>
    </ProjectReference>
  </ItemGroup>
  <ItemGroup>
    <None Include="packages.config" />
  </ItemGroup>
  <ItemGroup />
  <ItemGroup>
    <EmbeddedResource Include="Resources\atom.xslt" />
  </ItemGroup>
  <ItemGroup>
    <EmbeddedResource Include="Resources\rss.xslt" />
  </ItemGroup>
  <Import Project="$(MSBuildToolsPath)\Microsoft.CSharp.targets" />
>>>>>>> 1db144e9
  <!-- To modify your build process, add your task inside one of the targets below and uncomment it. 
       Other similar extension points exist, see Microsoft.Common.targets.
  <Target Name="BeforeBuild">
  </Target>
  <Target Name="AfterBuild">
  </Target>
  -->
  <Target Name="BeforeBuild">
    <WriteLinesToFile Condition=" '$(AsmVersion)' != '' " File="Properties\VersionInfo.cs" Overwrite="True" Lines="[assembly: System.Reflection.AssemblyVersion(&quot;$(AsmVersion)&quot;)]  // Generated by build%0a[assembly: System.Reflection.AssemblyInformationalVersion(&quot;$(AsmVersion)&quot;)]  // Generated by build" />
    <WriteLinesToFile Condition=" '$(FileVersion)' != '' " File="Properties\VersionInfo.cs" Overwrite="False" Lines="[assembly: System.Reflection.AssemblyFileVersion(&quot;$(FileVersion)&quot;)]  // Generated by build" />
  </Target>
</Project><|MERGE_RESOLUTION|>--- conflicted
+++ resolved
@@ -1,213 +1,117 @@
-<<<<<<< HEAD
-﻿<?xml version="1.0" encoding="utf-8"?>
-<Project ToolsVersion="12.0" DefaultTargets="Build" xmlns="http://schemas.microsoft.com/developer/msbuild/2003">
-  <Import Project="$(MSBuildExtensionsPath)\$(MSBuildToolsVersion)\Microsoft.Common.props" Condition="Exists('$(MSBuildExtensionsPath)\$(MSBuildToolsVersion)\Microsoft.Common.props')" />
-  <PropertyGroup>
-    <Configuration Condition=" '$(Configuration)' == '' ">Debug</Configuration>
-    <Platform Condition=" '$(Platform)' == '' ">AnyCPU</Platform>
-    <ProjectGuid>{923B2009-9A0B-4425-88A5-BF7AF25C8F8B}</ProjectGuid>
-    <OutputType>Library</OutputType>
-    <AppDesignerFolder>Properties</AppDesignerFolder>
-    <RootNamespace>Sdl.Web.Mvc</RootNamespace>
-    <AssemblyName>Sdl.Web.Mvc</AssemblyName>
-    <TargetFrameworkVersion>v4.5</TargetFrameworkVersion>
-    <FileAlignment>512</FileAlignment>
-  </PropertyGroup>
-  <PropertyGroup Condition=" '$(Configuration)|$(Platform)' == 'Debug|AnyCPU' ">
-    <DebugSymbols>true</DebugSymbols>
-    <DebugType>full</DebugType>
-    <Optimize>false</Optimize>
-    <OutputPath>bin\Debug\</OutputPath>
-    <DefineConstants>DEBUG;TRACE</DefineConstants>
-    <ErrorReport>prompt</ErrorReport>
-    <WarningLevel>4</WarningLevel>
-  </PropertyGroup>
-  <PropertyGroup Condition=" '$(Configuration)|$(Platform)' == 'Release|AnyCPU' ">
-    <DebugType>pdbonly</DebugType>
-    <Optimize>true</Optimize>
-    <OutputPath>bin\Release\</OutputPath>
-    <DefineConstants>TRACE</DefineConstants>
-    <ErrorReport>prompt</ErrorReport>
-    <WarningLevel>4</WarningLevel>
-    <DebugSymbols>true</DebugSymbols>
-  </PropertyGroup>
-  <PropertyGroup>
-    <SignAssembly>false</SignAssembly>
-  </PropertyGroup>
-  <PropertyGroup>
-    <AssemblyOriginatorKeyFile>
-    </AssemblyOriginatorKeyFile>
-  </PropertyGroup>
-  <ItemGroup>
-    <Reference Include="System" />
-    <Reference Include="System.Core" />
-    <Reference Include="System.Web" />
-    <Reference Include="Microsoft.CSharp" />
-    <Reference Include="System.Web.Extensions" />
-    <Reference Include="System.Web.Helpers, Version=3.0.0.0, Culture=neutral, PublicKeyToken=31bf3856ad364e35, processorArchitecture=MSIL">
-      <SpecificVersion>False</SpecificVersion>
-      <HintPath>..\packages\Microsoft.AspNet.WebPages.3.1.2\lib\net45\System.Web.Helpers.dll</HintPath>
-    </Reference>
-    <Reference Include="System.Web.Mvc, Version=5.1.0.0, Culture=neutral, PublicKeyToken=31bf3856ad364e35, processorArchitecture=MSIL">
-      <SpecificVersion>False</SpecificVersion>
-      <HintPath>..\packages\Microsoft.AspNet.Mvc.5.1.2\lib\net45\System.Web.Mvc.dll</HintPath>
-    </Reference>
-    <Reference Include="System.Web.WebPages, Version=3.0.0.0, Culture=neutral, PublicKeyToken=31bf3856ad364e35, processorArchitecture=MSIL">
-      <SpecificVersion>False</SpecificVersion>
-      <HintPath>..\packages\Microsoft.AspNet.WebPages.3.1.2\lib\net45\System.Web.WebPages.dll</HintPath>
-    </Reference>
-  </ItemGroup>
-  <ItemGroup>
-    <Compile Include="Controllers\NoCacheAttribute.cs" />
-    <Compile Include="Properties\VersionInfo.cs" />
-    <Compile Include="Configuration\WebRequestContext.cs" />
-    <Compile Include="Controllers\HandleSectionErrorAttribute.cs" />
-    <Compile Include="Html\BaseMediaHelper.cs" />
-    <Compile Include="Html\ContextualMediaHelper.cs" />
-    <Compile Include="Html\Markup.cs" />
-    <Compile Include="ContentProvider\NavigationBuilder.cs" />
-    <Compile Include="Configuration\ResourceProviderFactory.cs" />
-    <Compile Include="Configuration\ResourceProvider.cs" />
-    <Compile Include="Controllers\BaseController.cs" />
-    <Compile Include="Html\BaseRenderer.cs" />
-    <Compile Include="Html\HtmlHelperExtensions.cs" />
-    <Compile Include="Html\UrlHelperExtensions.cs" />
-    <Compile Include="ContentProvider\BaseContentProvider.cs" />
-    <Compile Include="Properties\AssemblyInfo.cs" />
-    <Compile Include="Statics\BaseStaticFileManager.cs" />
-    <Compile Include="Statics\StaticRedirectModule.cs" />
-  </ItemGroup>
-  <ItemGroup>
-    <ProjectReference Include="..\Sdl.Web.Common\Sdl.Web.Common.csproj">
-      <Project>{21c08f9a-24c2-481a-95c3-a255be9771a7}</Project>
-      <Name>Sdl.Web.Common</Name>
-    </ProjectReference>
-    <ProjectReference Include="..\Sdl.Web.Tridion\Sdl.Web.Tridion.csproj">
-      <Project>{ae4651df-a42f-4863-a0e1-870eacf3d072}</Project>
-      <Name>Sdl.Web.Tridion</Name>
-    </ProjectReference>
-  </ItemGroup>
-  <ItemGroup>
-    <None Include="packages.config" />
-  </ItemGroup>
-  <ItemGroup />
-  <Import Project="$(MSBuildToolsPath)\Microsoft.CSharp.targets" />
-=======
-﻿<?xml version="1.0" encoding="utf-8"?>
-<Project ToolsVersion="12.0" DefaultTargets="Build" xmlns="http://schemas.microsoft.com/developer/msbuild/2003">
-  <Import Project="$(MSBuildExtensionsPath)\$(MSBuildToolsVersion)\Microsoft.Common.props" Condition="Exists('$(MSBuildExtensionsPath)\$(MSBuildToolsVersion)\Microsoft.Common.props')" />
-  <PropertyGroup>
-    <Configuration Condition=" '$(Configuration)' == '' ">Debug</Configuration>
-    <Platform Condition=" '$(Platform)' == '' ">AnyCPU</Platform>
-    <ProjectGuid>{923B2009-9A0B-4425-88A5-BF7AF25C8F8B}</ProjectGuid>
-    <OutputType>Library</OutputType>
-    <AppDesignerFolder>Properties</AppDesignerFolder>
-    <RootNamespace>Sdl.Web.Mvc</RootNamespace>
-    <AssemblyName>Sdl.Web.Mvc</AssemblyName>
-    <TargetFrameworkVersion>v4.5</TargetFrameworkVersion>
-    <FileAlignment>512</FileAlignment>
-  </PropertyGroup>
-  <PropertyGroup Condition=" '$(Configuration)|$(Platform)' == 'Debug|AnyCPU' ">
-    <DebugSymbols>true</DebugSymbols>
-    <DebugType>full</DebugType>
-    <Optimize>false</Optimize>
-    <OutputPath>bin\Debug\</OutputPath>
-    <DefineConstants>DEBUG;TRACE</DefineConstants>
-    <ErrorReport>prompt</ErrorReport>
-    <WarningLevel>4</WarningLevel>
-  </PropertyGroup>
-  <PropertyGroup Condition=" '$(Configuration)|$(Platform)' == 'Release|AnyCPU' ">
-    <DebugType>pdbonly</DebugType>
-    <Optimize>true</Optimize>
-    <OutputPath>bin\Release\</OutputPath>
-    <DefineConstants>TRACE</DefineConstants>
-    <ErrorReport>prompt</ErrorReport>
-    <WarningLevel>4</WarningLevel>
-    <DebugSymbols>true</DebugSymbols>
-  </PropertyGroup>
-  <PropertyGroup>
-    <SignAssembly>false</SignAssembly>
-  </PropertyGroup>
-  <PropertyGroup>
-    <AssemblyOriginatorKeyFile>
-    </AssemblyOriginatorKeyFile>
-  </PropertyGroup>
-  <ItemGroup>
-    <Reference Include="System" />
-    <Reference Include="System.Core" />
+﻿<?xml version="1.0" encoding="utf-8"?>
+<Project ToolsVersion="12.0" DefaultTargets="Build" xmlns="http://schemas.microsoft.com/developer/msbuild/2003">
+  <Import Project="$(MSBuildExtensionsPath)\$(MSBuildToolsVersion)\Microsoft.Common.props" Condition="Exists('$(MSBuildExtensionsPath)\$(MSBuildToolsVersion)\Microsoft.Common.props')" />
+  <PropertyGroup>
+    <Configuration Condition=" '$(Configuration)' == '' ">Debug</Configuration>
+    <Platform Condition=" '$(Platform)' == '' ">AnyCPU</Platform>
+    <ProjectGuid>{923B2009-9A0B-4425-88A5-BF7AF25C8F8B}</ProjectGuid>
+    <OutputType>Library</OutputType>
+    <AppDesignerFolder>Properties</AppDesignerFolder>
+    <RootNamespace>Sdl.Web.Mvc</RootNamespace>
+    <AssemblyName>Sdl.Web.Mvc</AssemblyName>
+    <TargetFrameworkVersion>v4.5</TargetFrameworkVersion>
+    <FileAlignment>512</FileAlignment>
+  </PropertyGroup>
+  <PropertyGroup Condition=" '$(Configuration)|$(Platform)' == 'Debug|AnyCPU' ">
+    <DebugSymbols>true</DebugSymbols>
+    <DebugType>full</DebugType>
+    <Optimize>false</Optimize>
+    <OutputPath>bin\Debug\</OutputPath>
+    <DefineConstants>DEBUG;TRACE</DefineConstants>
+    <ErrorReport>prompt</ErrorReport>
+    <WarningLevel>4</WarningLevel>
+  </PropertyGroup>
+  <PropertyGroup Condition=" '$(Configuration)|$(Platform)' == 'Release|AnyCPU' ">
+    <DebugType>pdbonly</DebugType>
+    <Optimize>true</Optimize>
+    <OutputPath>bin\Release\</OutputPath>
+    <DefineConstants>TRACE</DefineConstants>
+    <ErrorReport>prompt</ErrorReport>
+    <WarningLevel>4</WarningLevel>
+    <DebugSymbols>true</DebugSymbols>
+  </PropertyGroup>
+  <PropertyGroup>
+    <SignAssembly>false</SignAssembly>
+  </PropertyGroup>
+  <PropertyGroup>
+    <AssemblyOriginatorKeyFile>
+    </AssemblyOriginatorKeyFile>
+  </PropertyGroup>
+  <ItemGroup>
+    <Reference Include="System" />
+    <Reference Include="System.Core" />
     <Reference Include="System.Runtime.Serialization" />
-    <Reference Include="System.Web" />
-    <Reference Include="Microsoft.CSharp" />
-    <Reference Include="System.Web.Extensions" />
-    <Reference Include="System.Web.Helpers, Version=3.0.0.0, Culture=neutral, PublicKeyToken=31bf3856ad364e35, processorArchitecture=MSIL">
-      <SpecificVersion>False</SpecificVersion>
-      <HintPath>..\packages\Microsoft.AspNet.WebPages.3.1.2\lib\net45\System.Web.Helpers.dll</HintPath>
-    </Reference>
-    <Reference Include="System.Web.Mvc, Version=5.1.0.0, Culture=neutral, PublicKeyToken=31bf3856ad364e35, processorArchitecture=MSIL">
-      <SpecificVersion>False</SpecificVersion>
-      <HintPath>..\packages\Microsoft.AspNet.Mvc.5.1.2\lib\net45\System.Web.Mvc.dll</HintPath>
-    </Reference>
-    <Reference Include="System.Web.WebPages, Version=3.0.0.0, Culture=neutral, PublicKeyToken=31bf3856ad364e35, processorArchitecture=MSIL">
-      <SpecificVersion>False</SpecificVersion>
-      <HintPath>..\packages\Microsoft.AspNet.WebPages.3.1.2\lib\net45\System.Web.WebPages.dll</HintPath>
-    </Reference>
+    <Reference Include="System.Web" />
+    <Reference Include="Microsoft.CSharp" />
+    <Reference Include="System.Web.Extensions" />
+    <Reference Include="System.Web.Helpers, Version=3.0.0.0, Culture=neutral, PublicKeyToken=31bf3856ad364e35, processorArchitecture=MSIL">
+      <SpecificVersion>False</SpecificVersion>
+      <HintPath>..\packages\Microsoft.AspNet.WebPages.3.1.2\lib\net45\System.Web.Helpers.dll</HintPath>
+    </Reference>
+    <Reference Include="System.Web.Mvc, Version=5.1.0.0, Culture=neutral, PublicKeyToken=31bf3856ad364e35, processorArchitecture=MSIL">
+      <SpecificVersion>False</SpecificVersion>
+      <HintPath>..\packages\Microsoft.AspNet.Mvc.5.1.2\lib\net45\System.Web.Mvc.dll</HintPath>
+    </Reference>
+    <Reference Include="System.Web.WebPages, Version=3.0.0.0, Culture=neutral, PublicKeyToken=31bf3856ad364e35, processorArchitecture=MSIL">
+      <SpecificVersion>False</SpecificVersion>
+      <HintPath>..\packages\Microsoft.AspNet.WebPages.3.1.2\lib\net45\System.Web.WebPages.dll</HintPath>
+    </Reference>
     <Reference Include="System.Xml" />
     <Reference Include="System.Xml.Linq" />
-  </ItemGroup>
-  <ItemGroup>
-    <Compile Include="Controllers\NoCacheAttribute.cs" />
-    <Compile Include="Properties\VersionInfo.cs" />
-    <Compile Include="Configuration\WebRequestContext.cs" />
-    <Compile Include="Controllers\HandleSectionErrorAttribute.cs" />
-    <Compile Include="Html\BaseMediaHelper.cs" />
-    <Compile Include="Html\ContextualMediaHelper.cs" />
-    <Compile Include="Html\Markup.cs" />
-    <Compile Include="ContentProvider\NavigationBuilder.cs" />
-    <Compile Include="Configuration\ResourceProviderFactory.cs" />
-    <Compile Include="Configuration\ResourceProvider.cs" />
-    <Compile Include="Controllers\BaseController.cs" />
-    <Compile Include="Html\BaseRenderer.cs" />
-    <Compile Include="Html\HtmlHelperExtensions.cs" />
-    <Compile Include="Html\UrlHelperExtensions.cs" />
-    <Compile Include="ContentProvider\BaseContentProvider.cs" />
-    <Compile Include="Properties\AssemblyInfo.cs" />
+  </ItemGroup>
+  <ItemGroup>
+    <Compile Include="Controllers\NoCacheAttribute.cs" />
+    <Compile Include="Properties\VersionInfo.cs" />
+    <Compile Include="Configuration\WebRequestContext.cs" />
+    <Compile Include="Controllers\HandleSectionErrorAttribute.cs" />
+    <Compile Include="Html\BaseMediaHelper.cs" />
+    <Compile Include="Html\ContextualMediaHelper.cs" />
+    <Compile Include="Html\Markup.cs" />
+    <Compile Include="ContentProvider\NavigationBuilder.cs" />
+    <Compile Include="Configuration\ResourceProviderFactory.cs" />
+    <Compile Include="Configuration\ResourceProvider.cs" />
+    <Compile Include="Controllers\BaseController.cs" />
+    <Compile Include="Html\BaseRenderer.cs" />
+    <Compile Include="Html\HtmlHelperExtensions.cs" />
+    <Compile Include="Html\UrlHelperExtensions.cs" />
+    <Compile Include="ContentProvider\BaseContentProvider.cs" />
+    <Compile Include="Properties\AssemblyInfo.cs" />
     <Compile Include="Resources\ResourceHelper.cs" />
-    <Compile Include="Statics\BaseStaticFileManager.cs" />
-    <Compile Include="Statics\StaticRedirectModule.cs" />
+    <Compile Include="Statics\BaseStaticFileManager.cs" />
+    <Compile Include="Statics\StaticRedirectModule.cs" />
     <Compile Include="Utils\QValue.cs" />
     <Compile Include="Utils\QValueList.cs" />
-  </ItemGroup>
-  <ItemGroup>
-    <ProjectReference Include="..\Sdl.Web.Common\Sdl.Web.Common.csproj">
-      <Project>{21c08f9a-24c2-481a-95c3-a255be9771a7}</Project>
-      <Name>Sdl.Web.Common</Name>
-    </ProjectReference>
-    <ProjectReference Include="..\Sdl.Web.Tridion\Sdl.Web.Tridion.csproj">
-      <Project>{ae4651df-a42f-4863-a0e1-870eacf3d072}</Project>
-      <Name>Sdl.Web.Tridion</Name>
-    </ProjectReference>
-  </ItemGroup>
-  <ItemGroup>
-    <None Include="packages.config" />
-  </ItemGroup>
-  <ItemGroup />
+  </ItemGroup>
+  <ItemGroup>
+    <ProjectReference Include="..\Sdl.Web.Common\Sdl.Web.Common.csproj">
+      <Project>{21c08f9a-24c2-481a-95c3-a255be9771a7}</Project>
+      <Name>Sdl.Web.Common</Name>
+    </ProjectReference>
+    <ProjectReference Include="..\Sdl.Web.Tridion\Sdl.Web.Tridion.csproj">
+      <Project>{ae4651df-a42f-4863-a0e1-870eacf3d072}</Project>
+      <Name>Sdl.Web.Tridion</Name>
+    </ProjectReference>
+  </ItemGroup>
+  <ItemGroup>
+    <None Include="packages.config" />
+  </ItemGroup>
+  <ItemGroup />
   <ItemGroup>
     <EmbeddedResource Include="Resources\atom.xslt" />
   </ItemGroup>
   <ItemGroup>
     <EmbeddedResource Include="Resources\rss.xslt" />
   </ItemGroup>
-  <Import Project="$(MSBuildToolsPath)\Microsoft.CSharp.targets" />
->>>>>>> 1db144e9
+  <Import Project="$(MSBuildToolsPath)\Microsoft.CSharp.targets" />
   <!-- To modify your build process, add your task inside one of the targets below and uncomment it. 
        Other similar extension points exist, see Microsoft.Common.targets.
   <Target Name="BeforeBuild">
   </Target>
   <Target Name="AfterBuild">
   </Target>
-  -->
-  <Target Name="BeforeBuild">
-    <WriteLinesToFile Condition=" '$(AsmVersion)' != '' " File="Properties\VersionInfo.cs" Overwrite="True" Lines="[assembly: System.Reflection.AssemblyVersion(&quot;$(AsmVersion)&quot;)]  // Generated by build%0a[assembly: System.Reflection.AssemblyInformationalVersion(&quot;$(AsmVersion)&quot;)]  // Generated by build" />
-    <WriteLinesToFile Condition=" '$(FileVersion)' != '' " File="Properties\VersionInfo.cs" Overwrite="False" Lines="[assembly: System.Reflection.AssemblyFileVersion(&quot;$(FileVersion)&quot;)]  // Generated by build" />
-  </Target>
+  -->
+  <Target Name="BeforeBuild">
+    <WriteLinesToFile Condition=" '$(AsmVersion)' != '' " File="Properties\VersionInfo.cs" Overwrite="True" Lines="[assembly: System.Reflection.AssemblyVersion(&quot;$(AsmVersion)&quot;)]  // Generated by build%0a[assembly: System.Reflection.AssemblyInformationalVersion(&quot;$(AsmVersion)&quot;)]  // Generated by build" />
+    <WriteLinesToFile Condition=" '$(FileVersion)' != '' " File="Properties\VersionInfo.cs" Overwrite="False" Lines="[assembly: System.Reflection.AssemblyFileVersion(&quot;$(FileVersion)&quot;)]  // Generated by build" />
+  </Target>
 </Project>