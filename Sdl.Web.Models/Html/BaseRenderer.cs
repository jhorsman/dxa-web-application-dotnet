﻿using System.Web.Mvc;

namespace Sdl.Web.Mvc.Html
{
    public abstract class BaseRenderer : IRenderer
    {
<<<<<<< HEAD
        public abstract MvcHtmlString Render(object item, HtmlHelper helper);
=======
        public abstract System.Web.Mvc.MvcHtmlString Render(object item, System.Web.Mvc.HtmlHelper helper, int containerSize = 0, List<string> excludedItems = null);

        public System.Web.Mvc.MvcHtmlString Render(Models.Region region, System.Web.Mvc.HtmlHelper helper, int containerSize = 0, List<string> excludedItems = null)
        {
            if (region != null && (excludedItems==null || !excludedItems.Contains(region.Name)))
            {
                string controller = Configuration.GetRegionController();
                string action = Configuration.GetRegionAction();
                MvcHtmlString result = helper.Action(action, controller, new { Region = region, ContainerSize = containerSize });
                return result;
            }
            return null;
        }
>>>>>>> 7da7debb

        public abstract MvcHtmlString Render(Models.Region region, HtmlHelper helper);
    }
}<|MERGE_RESOLUTION|>--- conflicted
+++ resolved
@@ -1,27 +1,16 @@
-﻿using System.Web.Mvc;
+﻿using System;
+using System.Collections.Generic;
+using System.Linq;
+using System.Text;
+using Sdl.Web.Mvc.Models;
+using System.Web.Mvc;
+using System.Web.Mvc.Html;
 
 namespace Sdl.Web.Mvc.Html
 {
     public abstract class BaseRenderer : IRenderer
     {
-<<<<<<< HEAD
-        public abstract MvcHtmlString Render(object item, HtmlHelper helper);
-=======
         public abstract System.Web.Mvc.MvcHtmlString Render(object item, System.Web.Mvc.HtmlHelper helper, int containerSize = 0, List<string> excludedItems = null);
 
-        public System.Web.Mvc.MvcHtmlString Render(Models.Region region, System.Web.Mvc.HtmlHelper helper, int containerSize = 0, List<string> excludedItems = null)
-        {
-            if (region != null && (excludedItems==null || !excludedItems.Contains(region.Name)))
-            {
-                string controller = Configuration.GetRegionController();
-                string action = Configuration.GetRegionAction();
-                MvcHtmlString result = helper.Action(action, controller, new { Region = region, ContainerSize = containerSize });
-                return result;
-            }
-            return null;
-        }
->>>>>>> 7da7debb
-
-        public abstract MvcHtmlString Render(Models.Region region, HtmlHelper helper);
-    }
+		public abstract System.Web.Mvc.MvcHtmlString Render(Models.Region region, System.Web.Mvc.HtmlHelper helper, int containerSize = 0, List<string> excludedItems = null);    }
 }