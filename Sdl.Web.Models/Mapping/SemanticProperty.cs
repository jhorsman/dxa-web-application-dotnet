--- conflicted
+++ resolved
@@ -4,12 +4,7 @@
 {
     public class SemanticProperty
     {
-<<<<<<< HEAD
-        // field semantics {"vocab":"s","property":"headline"}
-        public string vocab { get; set; }
-        public string property { get; set; }
-=======
-        public SemanticProperty(string name) : this(null,name){}
+        public SemanticProperty(string name) : this(null, name) { }
         public SemanticProperty(string prefix, string name)
         {
             Prefix = prefix;
@@ -17,6 +12,5 @@
         }
         public string PropertyName { get; set; }
         public string Prefix { get; set; }
->>>>>>> a550f8ab
     }
 }