﻿using System;
using System.Collections.Generic;
using System.Globalization;
using System.Linq;
using System.Text;
using System.Web;
using System.Web.Mvc;
using DD4T.ContentModel;
using HtmlAgilityPack;
using Sdl.Web.Mvc;
using Sdl.Web.Mvc.Mapping;
using Sdl.Web.Mvc.Models;

namespace Sdl.Web.DD4T
{
    //TODO - abstract this away from DD4t
    public static class Markup
    {
        //TODO - this needs to be abstracted away...
        private const string PageFormat = "<!-- Page Settings: {{\"PageID\":\"{0}\",\"PageModified\":\"{1}\",\"PageTemplateID\":\"{2}\",\"PageTemplateModified\":\"{3}\"}} -->";
        private const string PageScript = "<script type=\"text/javascript\" language=\"javascript\" defer=\"defer\" src=\"{0}/WebUI/Editors/SiteEdit/Views/Bootstrap/Bootstrap.aspx?mode=js\" id=\"tridion.siteedit\"></script>";
        private const string RegionFormat = "<!-- Start Region: {{title: \"{0}\", allowedComponentTypes: [{1}], minOccurs: {2}{3}}} -->";
        private const string ComponentTypeFormat = "{2}{{schema: \"{0}\", template: \"{1}\"}}";
        private const string MaxOccursFormat = ", maxOccurs: {0}";
        private const string ComponentPresentationFormat = "<!-- Start Component Presentation: {{\"ComponentID\" : \"{0}\", \"ComponentModified\" : \"{1}\", \"ComponentTemplateID\" : \"{2}\", \"ComponentTemplateModified\" : \"{3}\", \"IsRepositoryPublished\" : {4}}} -->";
        private const string IsQueryBased = "true, \"IsQueryBased\" : true";
        private const string FieldFormat = "<!-- Start Component Field: {{\"XPath\":\"{0}\"}} -->";
        private const string DateFormat = "yyyy-MM-ddTHH:mm:ss";
        private const string NullUri = "tcm:0-0-0";
        private const string Epoch = "1970-01-01T00:00:00";

        public static MvcHtmlString Entity(Entity entity)
        {
            StringBuilder data = new StringBuilder();
            var prefixes = new Dictionary<string, string>();
            var entityTypes = new List<string>();
            foreach (SemanticEntityAttribute attribute in entity.GetType().GetCustomAttributes(true).Where(a => a is SemanticEntityAttribute).ToList())
            {
                //We only write out public semantic entities
                if (attribute.Public)
                {
                    var prefix = attribute.Prefix;
                    if (!String.IsNullOrEmpty(prefix))
                    {
<<<<<<< HEAD
                        prefixes.Add(prefix, attribute.Vocab);
=======
                        if (!prefixes.ContainsKey(prefix))
                        {
                            prefixes.Add(prefix, attribute.Vocab);
                        }
                        entityTypes.Add(String.Format("{0}:{1}", prefix, attribute.EntityName));
>>>>>>> a4a17b04
                    }
                }
            }
            if (prefixes != null && prefixes.Count > 0)
            {
                data.AppendFormat("prefix=\"{0}\" typeof=\"{1}\"", String.Join(" ", prefixes.Select(p => String.Format("{0}: {1}", p.Key, p.Value))), String.Join(" ", entityTypes));
            }
            if (Configuration.IsStaging)
            {
                foreach (var item in entity.EntityData)
                {
                    data.AppendFormat("data-{0}=\"{1}\"", item.Key, HttpUtility.HtmlAttributeEncode(item.Value));
                }
            }
            return new MvcHtmlString(data.ToString());
        }

        public static MvcHtmlString Property(Entity entity, string property, int index = 0)
        {
            StringBuilder data = new StringBuilder();
            var pi = entity.GetType().GetProperty(property);
            if (pi != null)
            {
                var entityTypes = entity.GetType().GetCustomAttributes(true).Where(a => a is SemanticEntityAttribute).ToList();
                var publicPrefixes = new List<string>();
                if (entityTypes != null)
                {
                    foreach(SemanticEntityAttribute entityType in entityTypes)
                    {
                        if (entityType.Public && !publicPrefixes.Contains(entityType.Prefix))
                        {
                            publicPrefixes.Add(entityType.Prefix);
                        }
                    }
                }
                var propertyTypes = new List<string>();
                foreach (SemanticPropertyAttribute propertyType in pi.GetCustomAttributes(true).Where(a => a is SemanticPropertyAttribute))
                {
                    string prefix = propertyType.PropertyName.Contains(":") ? propertyType.PropertyName.Split(':')[0] : "";
                    if (!String.IsNullOrEmpty(prefix) && publicPrefixes.Contains(prefix))
                    {
                        propertyTypes.Add(propertyType.PropertyName);
                    }
                }
                if (propertyTypes.Count > 0)
                {
                    data.AppendFormat("property=\"{0}\"", String.Join(" ", propertyTypes));
                }
                if (Configuration.IsStaging)
                {
                    if (entity.PropertyData.ContainsKey(property))
                    {
                        var xpath = entity.PropertyData[property];
                        var suffix = xpath.EndsWith("]") ? "" : String.Format("[{0}]", index + 1);
                        data.AppendFormat("data-xpath=\"{0}{1}\"", HttpUtility.HtmlAttributeEncode(xpath), suffix);
                    }
                }
            }
            return new MvcHtmlString(data.ToString());
        }

        public static MvcHtmlString Region(Region region)
        {
            var data = String.Empty;
            if (Configuration.IsStaging)
            {
                data = String.Format(" data-region=\"{0}\"", region.Name);
            }

            return new MvcHtmlString(String.Format("typeof=\"{0}\" resource=\"{1}\"{2}", "Region", region.Name, data));
        }

        public static MvcHtmlString GetInlineEditingBootstrap(IPage page)
        {
            if (Configuration.IsStaging)
            {
                var html = String.Format(PageFormat, page.Id, page.RevisionDate.ToString(DateFormat), page.PageTemplate.Id, page.PageTemplate.RevisionDate.ToString(DateFormat)) + String.Format(PageScript, Configuration.GetCmsUrl());
                return new MvcHtmlString(html);
            }
            return null;
        }

        public static MvcHtmlString ParseRegion(MvcHtmlString result)
        {
            if (Configuration.IsStaging)
            {
                HtmlDocument html = new HtmlDocument();
                html.LoadHtml(String.Format("<html>{0}</html>", result));
                var entity = html.DocumentNode.SelectSingleNode("//*[@data-region]");
                if (entity != null)
                {
                    string name = ReadAndRemoveAttribute(entity, "data-region");

                    // TODO determine min occurs and max occurs for the region
                    HtmlCommentNode regionData = html.CreateComment(MarkRegion(name));
                    entity.ChildNodes.Insert(0, regionData);
                }

                return new MvcHtmlString(html.DocumentNode.SelectSingleNode("/html").InnerHtml);
            }
            return result;
        }

        public static MvcHtmlString ParseComponentPresentation(MvcHtmlString result)
        {
            if (Configuration.IsStaging)
            {
                //TODO abstract DD4T content model away, only process for preview requests
                //TODO extend for embedded fields/embedded components
                HtmlDocument html = new HtmlDocument();
                html.LoadHtml(String.Format("<html>{0}</html>", result));
                var entities = html.DocumentNode.SelectNodes("//*[@data-componentid]");
                var dummyTemplateId = NullUri;
                var dummyTemplateModified = Epoch;
                string isRepositoryPublished = "false";
                if (entities != null)
                {
                    foreach (var entity in entities)
                    {
                        string compId = ReadAndRemoveAttribute(entity, "data-componentid");
                        string compModified = ReadAndRemoveAttribute(entity, "data-componentmodified", Epoch);
                        string templateId = ReadAndRemoveAttribute(entity, "data-componenttemplateid", NullUri);
                        string templateModified = ReadAndRemoveAttribute(entity, "data-componenttemplatemodified", Epoch);
                        // store template id as dummy default for next round (all our component templates generate the same output anyways)
                        if (!templateId.Equals(NullUri))
                        {
                            dummyTemplateId = templateId;
                            dummyTemplateModified = templateModified;
                        }
                        else
                        {
                            // XPM does not like null uris for templates, so use defaults set before
                            templateId = dummyTemplateId;
                            templateModified = dummyTemplateModified;
                            // using a dummy template, so this should be considered a dynamic cp
                            isRepositoryPublished = IsQueryBased;
                        }
                        if (!String.IsNullOrEmpty(compId))
                        {
                            HtmlCommentNode cpData = html.CreateComment(String.Format(ComponentPresentationFormat, compId, compModified, templateId, templateModified, isRepositoryPublished));
                            entity.ChildNodes.Insert(0, cpData);
                        }
                        //string lastProperty = "";
                        //int index = 1;
                        var properties = entity.SelectNodes("//*[@data-xpath]");
                        if (properties != null && properties.Count > 0)
                        {
                            foreach (var property in properties)
                            {
                                var xpath = ReadAndRemoveAttribute(property, "data-xpath");
                                //TODO index of mv fields
                                //index = propName == lastProperty ? index+1 : 1;
                                //lastProperty = propName;
                                HtmlCommentNode fieldData = html.CreateComment(String.Format(FieldFormat, xpath));
                                if (property.HasChildNodes)
                                {
                                    property.ChildNodes.Insert(0, fieldData);
                                }
                                else
                                {
                                    property.ParentNode.InsertBefore(fieldData, property);
                                }
                            }
                        }
                    }
                }

                return new MvcHtmlString(html.DocumentNode.SelectSingleNode("/html").InnerHtml);
            }
            return result;
        }

        private static string ReadAndRemoveAttribute(HtmlNode entity, string name, string defaultValue = null)
        {
            if (entity.Attributes.Contains(name))
            {
                var attr = entity.Attributes[name];
                entity.Attributes.Remove(attr);
                return attr.Value;
            }
            return defaultValue;
        }

        private static string MarkRegion(string name, int minOccurs = 0, int maxOccurs = 0)
        {
            XpmRegion xpmRegion = SemanticMapping.GetXpmRegion(name);
            StringBuilder allowedComponentTypes = new StringBuilder();
            string separator = String.Empty;
            bool first = true;
            foreach (var componentTypes in xpmRegion.ComponentTypes)
            {
                allowedComponentTypes.AppendFormat(ComponentTypeFormat, componentTypes.Schema, componentTypes.Template, separator);
                if (first)
                {
                    first = false;
                    separator = ", ";
                }
            }

            string maxOccursElement = String.Empty;
            if (maxOccurs > 0)
            {
                maxOccursElement = String.Format(MaxOccursFormat, maxOccurs);
            }

            return String.Format(RegionFormat, name, allowedComponentTypes, minOccurs, maxOccursElement);
        }
    }
}<|MERGE_RESOLUTION|>--- conflicted
+++ resolved
@@ -1,6 +1,5 @@
 ﻿using System;
 using System.Collections.Generic;
-using System.Globalization;
 using System.Linq;
 using System.Text;
 using System.Web;
@@ -42,15 +41,12 @@
                     var prefix = attribute.Prefix;
                     if (!String.IsNullOrEmpty(prefix))
                     {
-<<<<<<< HEAD
                         prefixes.Add(prefix, attribute.Vocab);
-=======
                         if (!prefixes.ContainsKey(prefix))
                         {
                             prefixes.Add(prefix, attribute.Vocab);
                         }
                         entityTypes.Add(String.Format("{0}:{1}", prefix, attribute.EntityName));
->>>>>>> a4a17b04
                     }
                 }
             }
