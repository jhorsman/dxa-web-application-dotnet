--- conflicted
+++ resolved
@@ -150,7 +150,6 @@
     <Content Include="system\Views\Component\Article.cshtml" />
     <Content Include="system\Views\Region\Main.cshtml" />
     <None Include="Properties\PublishProfiles\Publish to Local Demo Site.pubxml" />
-<<<<<<< HEAD
     <Content Include="system\Views\Region\3-Column.cshtml" />
     <Content Include="system\Views\Component\Teaser.cshtml" />
     <Content Include="system\Views\Component\Teaser-ImageOverlay.cshtml" />
@@ -163,19 +162,7 @@
     <Content Include="system\Views\Shared\Breadcrumb.cshtml" />
     <Content Include="system\Views\Page\_ViewStart.cshtml" />
     <Content Include="system\Views\Page\ContentPage.cshtml" />
-=======
-    <Content Include="Views\Region\3-Column.cshtml" />
-    <Content Include="Views\Component\Teaser.cshtml" />
-    <Content Include="Views\Component\Teaser-ImageOverlay.cshtml" />
-    <Content Include="Views\Page\HomePage.cshtml" />
-    <Content Include="Views\Region\2-Column.cshtml" />
-    <Content Include="Views\Region\Hero.cshtml" />
-    <Content Include="Views\Page\SectionPage.cshtml" />
-    <Content Include="Views\Component\Carousel.cshtml" />
-    <Content Include="Views\Component\Teaser-Carousel.cshtml" />
-    <Content Include="Views\Shared\Breadcrumb.cshtml" />
     <None Include="Properties\PublishProfiles\Staging %28GIT version%29.pubxml" />
->>>>>>> 67f849d8
   </ItemGroup>
   <ItemGroup>
     <Folder Include="bin\" />
