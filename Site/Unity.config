﻿<?xml version="1.0"?>
<unity>
  <assembly name="DD4T.ContentModel.Contracts"/>
  <namespace name="DD4T.ContentModel.Factories"/>
  <namespace name="DD4T.ContentModel.Contracts.Providers" />
  <namespace name="DD4T.ContentModel.Contracts.Resolvers" />
  <assembly name="Sdl.web.DD4T" />
  <namespace name="Sdl.Web.DD4T" />
  <assembly name="Sdl.Web.Common" />
  <namespace name="Sdl.Web.Common.Interfaces" />
  <typeAliases>
    <!-- Lifetime manager types -->
    <typeAlias alias="singleton" type="Microsoft.Practices.Unity.ContainerControlledLifetimeManager, Microsoft.Practices.Unity" />
    <typeAlias alias="external" type="Microsoft.Practices.Unity.ExternallyControlledLifetimeManager, Microsoft.Practices.Unity" />
    <typeAlias alias="ComponentFactory" type="DD4T.Factories.ComponentFactory, DD4T.Factories" />
  </typeAliases>
  <!-- Unity Configuration -->
  <containers>
    <container name="main">
      <types>
        <!-- map the implementations to the interfaces -->
        <type type="Sdl.Web.Common.Interfaces.IStaticFileManager, Sdl.Web.Common"
              mapTo="BinaryFileManager">
          <lifetime type="singleton" />
        </type>
<<<<<<< HEAD
        <type type="Sdl.Web.Common.Interfaces.IMediaHelper, Sdl.Web.Common"
              mapTo=" Sdl.Web.Mvc.Html.ContextualMediaHelper, Sdl.Web.Mvc">
          <lifetime type="singleton" />
        </type>
        <type type="Sdl.Web.Common.Interfaces.IContentProvider, Sdl.Web.Common"
              mapTo="Sdl.Web.DD4T.DD4TContentProvider, Sdl.Web.DD4T">
=======
        <type type="IContentProvider" mapTo="DD4TContentProvider">
>>>>>>> 415098d9
          <lifetime type="singleton" />
        </type>
        <type type="IModelBuilder" mapTo="Mapping.DD4TModelBuilder">
          <lifetime type="singleton" />
        </type>
        <type type="IRenderer" mapTo="DD4TRenderer" />
        <type type="IPublicationResolver" mapTo="PublicationResolver" />
        <type type="ILinkFactory" mapTo="ExtensionlessLinkFactory">
          <property name="PublicationResolver" dependencyType="PublicationResolver" />
        </type>
        <type type="IComponentFactory" mapTo="ComponentFactory">
          <lifetime type="singleton" />
          <property name="PublicationResolver" dependencyType="PublicationResolver" />
        </type>
        <type type="IPageFactory"
              mapTo="DD4T.Factories.PageFactory, DD4T.Factories">
          <lifetime type="singleton" />
          <property name="PublicationResolver" dependencyType="PublicationResolver" />
          <property name="ComponentFactory" dependencyType="IComponentFactory" />
        </type>
      </types>
    </container>
  </containers>
</unity><|MERGE_RESOLUTION|>--- conflicted
+++ resolved
@@ -6,6 +6,8 @@
   <namespace name="DD4T.ContentModel.Contracts.Resolvers" />
   <assembly name="Sdl.web.DD4T" />
   <namespace name="Sdl.Web.DD4T" />
+  <assembly name="Sdl.Web.Mvc" />
+  <namespace name="Sdl.Web.Mvc.Html" />
   <assembly name="Sdl.Web.Common" />
   <namespace name="Sdl.Web.Common.Interfaces" />
   <typeAliases>
@@ -23,16 +25,11 @@
               mapTo="BinaryFileManager">
           <lifetime type="singleton" />
         </type>
-<<<<<<< HEAD
         <type type="Sdl.Web.Common.Interfaces.IMediaHelper, Sdl.Web.Common"
-              mapTo=" Sdl.Web.Mvc.Html.ContextualMediaHelper, Sdl.Web.Mvc">
+              mapTo="ContextualMediaHelper">
           <lifetime type="singleton" />
         </type>
-        <type type="Sdl.Web.Common.Interfaces.IContentProvider, Sdl.Web.Common"
-              mapTo="Sdl.Web.DD4T.DD4TContentProvider, Sdl.Web.DD4T">
-=======
         <type type="IContentProvider" mapTo="DD4TContentProvider">
->>>>>>> 415098d9
           <lifetime type="singleton" />
         </type>
         <type type="IModelBuilder" mapTo="Mapping.DD4TModelBuilder">
