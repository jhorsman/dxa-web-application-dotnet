--- conflicted
+++ resolved
@@ -1,4 +1,4 @@
-﻿<?xml version="1.0" encoding="utf-8"?> 
+﻿<?xml version="1.0" encoding="utf-8"?>
 <configuration> 
   <configSections>
     <section name="log4net" type="log4net.Config.Log4NetConfigurationSectionHandler, log4net" />
@@ -12,22 +12,17 @@
     <!-- not needed if we have publication information in cd_dynamic_conf.xml <add key="DD4T.PublicationId" value="4" />-->
     <add key="DD4T.ComponentPresentationController" value="Component" />
     <add key="DD4T.ComponentPresentationAction" value="ComponentPresentation" />
-<<<<<<< HEAD
-    <add key="DD4T.BinaryUrlPattern" value="^(/[a-z]{2})?/media/.*" />
-    <add key="Sdl.Web.SiteVersion" value="v0.983" />
-=======
     <add key="DD4T.BinaryUrlPattern" value="^(/[a-z]{2})?/media/.*|^/system/assets/.*|^/favicon.ico" />
-    <add key="Sdl.Web.SiteVersion" value="v0.983" /> 
->>>>>>> d271e94d
+    <add key="Sdl.Web.SiteVersion" value="v0.984" /> 
     <!--<add key="DD4T.LoggerClass" value="DD4T.LogWrappers.Log4Net.Log4NetLogger, DD4T.LogWrappers.Log4Net" />-->
   </appSettings>
   <system.web>
     <globalization resourceProviderFactoryType="Sdl.Web.Mvc.ResourceProviderFactory, Sdl.Web.Mvc" />
     <customErrors mode="Off" />
     <httpRuntime targetFramework="4.5" />
-    <compilation debug="true" targetFramework="4.5" />  
+    <compilation debug="true" targetFramework="4.5" /> 
     <pages>
-      <namespaces> 
+      <namespaces>
         <add namespace="System.Web.Helpers" />
         <add namespace="System.Web.Mvc" />
         <add namespace="System.Web.Mvc.Ajax" />
