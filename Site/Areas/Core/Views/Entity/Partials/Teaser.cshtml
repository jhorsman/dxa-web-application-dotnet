﻿@model Teaser
@{
    var linkStyle = Model.GetFormatOption("linkStyle", "teaser-link");
    var isButton = linkStyle.Contains("btn");
    var widthFactor = WebRequestContext.ScreenWidth == ScreenWidth.ExtraSmall ? "160px" : "100%";
}
<<<<<<< HEAD
<div class="teaser @Model.GetFormatOption("style")">
=======
<div class="teaser @Model.GetFormatOption("style", "loader")" @Markup.Entity(Model)>
>>>>>>> 2a00e142
    @if (Model.Media!=null)
    {
    <div @Markup.Property(Model,"Media")>
        @Html.Media(Model.Media, widthFactor, 1.62,"teaser-img")
    </div>
    }
    <h3 class="teaser-heading @Model.GetFormatOption("headingStyle")" @Markup.Property(Model, "Headline")>
        @if (Model.Link.IsValidLink())
        {
            <a href="@Model.Link.Url">@Model.Headline</a>
        }
        else
        {
            @Model.Headline
        }
    </h3>
    <p class="teaser-description @Model.GetFormatOption("descriptionStyle")" @Markup.Property(Model, "Text")>@Html.Raw(Model.Text)</p>
    @if (Model.Link.IsValidLink())
    {
        <a class="@linkStyle" href="@Model.Link.Url" title="@Model.Link.AlternateText" @Markup.Property(Model, "Link")>
            @(Model.Link.LinkText ?? Html.Resource("core.readMoreLinkText"))
            @if(!isButton)
            {
                <i class="fa fa-chevron-right"></i>
            }
        </a>
    }
</div><|MERGE_RESOLUTION|>--- conflicted
+++ resolved
@@ -4,20 +4,16 @@
     var isButton = linkStyle.Contains("btn");
     var widthFactor = WebRequestContext.ScreenWidth == ScreenWidth.ExtraSmall ? "160px" : "100%";
 }
-<<<<<<< HEAD
-<div class="teaser @Model.GetFormatOption("style")">
-=======
 <div class="teaser @Model.GetFormatOption("style", "loader")" @Markup.Entity(Model)>
->>>>>>> 2a00e142
     @if (Model.Media!=null)
     {
-    <div @Markup.Property(Model,"Media")>
-        @Html.Media(Model.Media, widthFactor, 1.62,"teaser-img")
-    </div>
+        @Html.Media(Model.Media, widthFactor, 1.62,"teaser-img loader-img")
+        <div class="loading-panel"></div>
     }
     <h3 class="teaser-heading @Model.GetFormatOption("headingStyle")" @Markup.Property(Model, "Headline")>
         @if (Model.Link.IsValidLink())
         {
+
             <a href="@Model.Link.Url">@Model.Headline</a>
         }
         else
