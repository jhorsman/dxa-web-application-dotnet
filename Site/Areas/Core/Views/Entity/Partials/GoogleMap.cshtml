--- conflicted
+++ resolved
@@ -15,29 +15,6 @@
     var lat = Model.Latitude.ToString(System.Globalization.CultureInfo.InvariantCulture);
     var lng = Model.Longitude.ToString(System.Globalization.CultureInfo.InvariantCulture);
 }
-<<<<<<< HEAD
-<div id="@divId" class="static-map" style="height:@heightString"></div>
-<script type="text/javascript" src="https://maps.googleapis.com/maps/api/js?@(queryString)"></script>
-<script type="text/javascript">
-	function initialize() {
-	var myLatlng = new google.maps.LatLng(@Model.Latitude,@Model.Longitude);
-							
-	var mapOptions = {
-		center: myLatlng,
-		zoom: 15
-	};
-	var map = new google.maps.Map(document.getElementById("@divId"),
-		mapOptions);
-
-	var marker = new google.maps.Marker({
-			position: myLatlng,
-			map: map,
-			title: "@name"
-		});
-	}
-	google.maps.event.addDomListener(window, 'load', initialize);
-</script>
-=======
 <div id="@divId" style="height:@heightString"></div>
 <script src="//maps.googleapis.com/maps/api/js@(queryString)"></script>
 <script>
@@ -48,5 +25,4 @@
         var marker = new google.maps.Marker({ position: myLatlng, map: map, title: "@name" });
     }
     google.maps.event.addDomListener(window, 'load', initialize);
-</script>
->>>>>>> 2245f8bd
+</script>