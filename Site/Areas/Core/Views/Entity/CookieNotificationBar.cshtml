<<<<<<< HEAD
﻿@model Sdl.Web.Models.Notification
<div class="container-fluid page-border" @Markup.Entity(Model)>
=======
﻿@model Sdl.Web.Mvc.Models.Notification
<div id="cookiebar" class="container-fluid page-border" @Markup.Entity(Model)>
>>>>>>> e7d18a5f
    <div class="row">
        <div class="col-sm-9">
            <div class="h4" @Markup.Property(Model, "Headline")>@Model.Headline</div>
            <p @Markup.Property(Model, "Text")>@Model.Text</p>
        </div>
        <div class="col-sm-3">
            <ul class="nav nav-cookie">
                <li @Markup.Property(Model, "Continue")>
                    <a id="cookiebar-hide" href="#"><i class="fa fa-check-circle"></i> @Model.Continue</a>
                </li>
                @if (Model.Link != null)
                {
                    <li @Markup.Property(Model, "Link.LinkText")>
                        <a href="@Model.Link.Url"><i class="fa fa-question-circle"></i> @Model.Link.LinkText</a>
                    </li>
                }
            </ul>
        </div>
    </div>
</div><|MERGE_RESOLUTION|>--- conflicted
+++ resolved
@@ -1,10 +1,5 @@
-<<<<<<< HEAD
 ﻿@model Sdl.Web.Models.Notification
-<div class="container-fluid page-border" @Markup.Entity(Model)>
-=======
-﻿@model Sdl.Web.Mvc.Models.Notification
 <div id="cookiebar" class="container-fluid page-border" @Markup.Entity(Model)>
->>>>>>> e7d18a5f
     <div class="row">
         <div class="col-sm-9">
             <div class="h4" @Markup.Property(Model, "Headline")>@Model.Headline</div>
