﻿using Microsoft.Practices.ServiceLocation;
using Microsoft.Practices.Unity;
using Microsoft.Practices.Unity.Configuration;
using Sdl.Web.Common.Configuration;
using Sdl.Web.Common.Interfaces;
using Sdl.Web.Common.Logging;
using Sdl.Web.Mvc.Formats;
using Sdl.Web.Site.Areas.Core.Controllers;
using Sdl.Web.Tridion.Config;
using System;
using System.Web;
using System.Web.Configuration;
using System.Web.Mvc;
using System.Web.Routing;
using Unity.Mvc5;

namespace Sdl.Web.Site
{
    public class MvcApplication : HttpApplication
    {
<<<<<<< HEAD
        private static bool initialized = false;
        public static void RegisterRoutes(RouteCollection routes)
        {
            RouteTable.Routes.IgnoreRoute("{resource}.axd/{*pathInfo}");
            RouteTable.Routes.IgnoreRoute("cid/{*pathInfo}");
            RouteTable.Routes.MapMvcAttributeRoutes();
            //Navigation JSON
=======
        private static bool _initialized;

        public static void RegisterRoutes(RouteCollection routes)
        {
            RouteTable.Routes.IgnoreRoute("{resource}.axd/{*pathInfo}");
            RouteTable.Routes.IgnoreRoute("cid/{*pathInfo}");
            RouteTable.Routes.MapMvcAttributeRoutes();
            
            // XPM blank page
>>>>>>> 617d4845
            routes.MapRoute(
                "Core_Blank",
                "se_blank.html",
                new { controller = "Page", action = "Blank" }
<<<<<<< HEAD
            ).DataTokens.Add("area", "Core");

            //Navigation JSON
            routes.MapRoute(
                "Core_Navigation",
                "navigation.json",
                new { controller = "Page", action = "PageRaw" }
            ).DataTokens.Add("area", "Core");

            //Navigation JSON
            routes.MapRoute(
                "Core_Navigation_loc",
                "{localization}/navigation.json",
                new { controller = "Page", action = "PageRaw" }
            ).DataTokens.Add("area", "Core");

            //Google Site Map
            routes.MapRoute(
                "Core_Sitemap",
                "sitemap.xml",
                new { controller = "Navigation", action = "SiteMap" }
            ).DataTokens.Add("area", "Core");

            //Google Site Map
            routes.MapRoute(
                "Core_Sitemap_Loc",
                "{localization}/sitemap.xml",
                new { controller = "Navigation", action = "SiteMap" }
            ).DataTokens.Add("area", "Core");
        
            //For resolving ids to urls
=======
            ).DataTokens.Add("area","Core");

            // Navigation JSON
            routes.MapRoute(
                "Core_Navigation",
                "navigation.json",
                new { controller = "Navigation", action = "SiteMapJson" }
            ).DataTokens.Add("area", "Core");
            routes.MapRoute(
                "Core_Navigation_loc",
                "{localization}/navigation.json",
                new { controller = "Navigation", action = "SiteMapJson" }
            ).DataTokens.Add("area", "Core");

            // Google Site Map
            routes.MapRoute(
                "Core_Sitemap",
                "sitemap.xml",
                new { controller = "Navigation", action = "SiteMapXml" }
            ).DataTokens.Add("area", "Core");
            routes.MapRoute(
                "Core_Sitemap_Loc",
                "{localization}/sitemap.xml",
                new { controller = "Navigation", action = "SiteMapXml" }
            ).DataTokens.Add("area", "Core");

            // For resolving ids to urls
>>>>>>> 617d4845
            routes.MapRoute(
               "Core_Resolve",
               "resolve/{*itemId}",
               new { controller = "Page", action = "Resolve" },
               new { itemId = @"^(.*)?$" }
            ).DataTokens.Add("area", "Core");
<<<<<<< HEAD
            
            //Tridion Page Route
=======
            routes.MapRoute(
               "Core_Resolve_Loc",
               "{localization}/resolve/{*itemId}",
               new { controller = "Page", action = "Resolve" },
               new { itemId = @"^(.*)?$" }
            ).DataTokens.Add("area", "Core");

            // Admin actions
            string enable = WebConfigurationManager.AppSettings["admin.refresh.enabled"];
            if (!String.IsNullOrEmpty(enable) && enable.Equals("true", StringComparison.InvariantCultureIgnoreCase))
            {
                routes.MapRoute(
                   "Core_Admin",
                   "admin/{action}",
                   new { controller = "Admin", action = "Refresh" }
                ).DataTokens.Add("area", "Core");
                routes.MapRoute(
                   "Core_Admin_Loc",
                   "{localization}/admin/{action}",
                   new { controller = "Admin", action = "Refresh" }
                ).DataTokens.Add("area", "Core");                
            }

            // Tridion Page Route
>>>>>>> 617d4845
            routes.MapRoute(
               "Core_Page",
               "{*pageUrl}",
               new { controller = "Page", action = "Page" },
               new { pageId = @"^(.*)?$" }
<<<<<<< HEAD
            ).DataTokens.Add("area", "Core");
        }

        protected void Application_Start()
        {
            InitializeDependencyInjection();
            SiteConfiguration.StaticFileManager = (IStaticFileManager)DependencyResolver.Current.GetService(typeof(IStaticFileManager));
            SiteConfiguration.MediaHelper = (IMediaHelper)DependencyResolver.Current.GetService(typeof(IMediaHelper));
            SiteConfiguration.Initialize(TridionConfig.PublicationMap);
            RegisterRoutes(RouteTable.Routes);
=======
            ).DataTokens.Add("area", "Core");
        }

        protected void Application_Start()
        {
            InitializeDependencyInjection();
            SiteConfiguration.InitializeProviders(DependencyResolver.Current);
            //Optionally preload list of localizations for this application
            // TODO TSI-744: this requires a reference to Sdl.Web.Tridion (which is not intended as public API)
            SiteConfiguration.LocalizationManager.SetLocalizations(TridionConfig.PublicationMap);
            //Optionally set data formatters to allow pages to be rendered in data formats
            DataFormatters.Formatters.Add("json", new JsonFormatter());
            DataFormatters.Formatters.Add("rss", new RssFormatter());
            DataFormatters.Formatters.Add("atom", new AtomFormatter());
            
            RegisterRoutes(RouteTable.Routes);
>>>>>>> 617d4845
            AreaRegistration.RegisterAllAreas();
            _initialized = true;
        }

        protected IUnityContainer InitializeDependencyInjection()
        {
            IUnityContainer container = BuildUnityContainer();
            DependencyResolver.SetResolver(new UnityDependencyResolver(container));
            return container;
        }

        protected IUnityContainer BuildUnityContainer()
        {
            UnityConfigurationSection section = (UnityConfigurationSection)System.Configuration.ConfigurationManager.GetSection("unity");
            IUnityContainer container = section.Configure(new UnityContainer(), "main");
            ServiceLocator.SetLocatorProvider(() => new UnityServiceLocator(container));
            return container;
        }

        protected void Application_Error(object sender, EventArgs e)
        {
            if (Context.IsCustomErrorEnabled && _initialized)
            {
                ShowCustomErrorPage(Server.GetLastError());
            }
        }

        private void ShowCustomErrorPage(Exception exception)
        {
            HttpException httpException = exception as HttpException;
            if (httpException == null)
            {
                httpException = new HttpException(500, "Internal Server Error", exception);
            }

            RouteData routeData = new RouteData();
            Log.Error(httpException);
            routeData.Values.Add("controller", "Page");
            routeData.Values.Add("area", "Core");
            routeData.Values.Add("action", "ServerError");
            Server.ClearError();
            IController controller = new PageController();
            controller.Execute(new RequestContext(new HttpContextWrapper(Context), routeData));
        }
    }
}
<|MERGE_RESOLUTION|>--- conflicted
+++ resolved
@@ -1,219 +1,157 @@
-﻿using Microsoft.Practices.ServiceLocation;
-using Microsoft.Practices.Unity;
-using Microsoft.Practices.Unity.Configuration;
-using Sdl.Web.Common.Configuration;
-using Sdl.Web.Common.Interfaces;
-using Sdl.Web.Common.Logging;
-using Sdl.Web.Mvc.Formats;
-using Sdl.Web.Site.Areas.Core.Controllers;
-using Sdl.Web.Tridion.Config;
-using System;
-using System.Web;
-using System.Web.Configuration;
-using System.Web.Mvc;
-using System.Web.Routing;
-using Unity.Mvc5;
-
-namespace Sdl.Web.Site
-{
-    public class MvcApplication : HttpApplication
-    {
-<<<<<<< HEAD
-        private static bool initialized = false;
-        public static void RegisterRoutes(RouteCollection routes)
-        {
-            RouteTable.Routes.IgnoreRoute("{resource}.axd/{*pathInfo}");
-            RouteTable.Routes.IgnoreRoute("cid/{*pathInfo}");
-            RouteTable.Routes.MapMvcAttributeRoutes();
-            //Navigation JSON
-=======
-        private static bool _initialized;
-
-        public static void RegisterRoutes(RouteCollection routes)
-        {
-            RouteTable.Routes.IgnoreRoute("{resource}.axd/{*pathInfo}");
-            RouteTable.Routes.IgnoreRoute("cid/{*pathInfo}");
-            RouteTable.Routes.MapMvcAttributeRoutes();
-            
-            // XPM blank page
->>>>>>> 617d4845
-            routes.MapRoute(
-                "Core_Blank",
-                "se_blank.html",
-                new { controller = "Page", action = "Blank" }
-<<<<<<< HEAD
-            ).DataTokens.Add("area", "Core");
-
-            //Navigation JSON
-            routes.MapRoute(
-                "Core_Navigation",
-                "navigation.json",
-                new { controller = "Page", action = "PageRaw" }
-            ).DataTokens.Add("area", "Core");
-
-            //Navigation JSON
-            routes.MapRoute(
-                "Core_Navigation_loc",
-                "{localization}/navigation.json",
-                new { controller = "Page", action = "PageRaw" }
-            ).DataTokens.Add("area", "Core");
-
-            //Google Site Map
-            routes.MapRoute(
-                "Core_Sitemap",
-                "sitemap.xml",
-                new { controller = "Navigation", action = "SiteMap" }
-            ).DataTokens.Add("area", "Core");
-
-            //Google Site Map
-            routes.MapRoute(
-                "Core_Sitemap_Loc",
-                "{localization}/sitemap.xml",
-                new { controller = "Navigation", action = "SiteMap" }
-            ).DataTokens.Add("area", "Core");
-        
-            //For resolving ids to urls
-=======
-            ).DataTokens.Add("area","Core");
-
-            // Navigation JSON
-            routes.MapRoute(
-                "Core_Navigation",
-                "navigation.json",
-                new { controller = "Navigation", action = "SiteMapJson" }
-            ).DataTokens.Add("area", "Core");
-            routes.MapRoute(
-                "Core_Navigation_loc",
-                "{localization}/navigation.json",
-                new { controller = "Navigation", action = "SiteMapJson" }
-            ).DataTokens.Add("area", "Core");
-
-            // Google Site Map
-            routes.MapRoute(
-                "Core_Sitemap",
-                "sitemap.xml",
-                new { controller = "Navigation", action = "SiteMapXml" }
-            ).DataTokens.Add("area", "Core");
-            routes.MapRoute(
-                "Core_Sitemap_Loc",
-                "{localization}/sitemap.xml",
-                new { controller = "Navigation", action = "SiteMapXml" }
-            ).DataTokens.Add("area", "Core");
-
-            // For resolving ids to urls
->>>>>>> 617d4845
-            routes.MapRoute(
-               "Core_Resolve",
-               "resolve/{*itemId}",
-               new { controller = "Page", action = "Resolve" },
-               new { itemId = @"^(.*)?$" }
-            ).DataTokens.Add("area", "Core");
-<<<<<<< HEAD
-            
-            //Tridion Page Route
-=======
-            routes.MapRoute(
-               "Core_Resolve_Loc",
-               "{localization}/resolve/{*itemId}",
-               new { controller = "Page", action = "Resolve" },
-               new { itemId = @"^(.*)?$" }
-            ).DataTokens.Add("area", "Core");
-
-            // Admin actions
-            string enable = WebConfigurationManager.AppSettings["admin.refresh.enabled"];
-            if (!String.IsNullOrEmpty(enable) && enable.Equals("true", StringComparison.InvariantCultureIgnoreCase))
-            {
-                routes.MapRoute(
-                   "Core_Admin",
-                   "admin/{action}",
-                   new { controller = "Admin", action = "Refresh" }
-                ).DataTokens.Add("area", "Core");
-                routes.MapRoute(
-                   "Core_Admin_Loc",
-                   "{localization}/admin/{action}",
-                   new { controller = "Admin", action = "Refresh" }
-                ).DataTokens.Add("area", "Core");                
-            }
-
-            // Tridion Page Route
->>>>>>> 617d4845
-            routes.MapRoute(
-               "Core_Page",
-               "{*pageUrl}",
-               new { controller = "Page", action = "Page" },
-               new { pageId = @"^(.*)?$" }
-<<<<<<< HEAD
-            ).DataTokens.Add("area", "Core");
-        }
-
-        protected void Application_Start()
-        {
-            InitializeDependencyInjection();
-            SiteConfiguration.StaticFileManager = (IStaticFileManager)DependencyResolver.Current.GetService(typeof(IStaticFileManager));
-            SiteConfiguration.MediaHelper = (IMediaHelper)DependencyResolver.Current.GetService(typeof(IMediaHelper));
-            SiteConfiguration.Initialize(TridionConfig.PublicationMap);
-            RegisterRoutes(RouteTable.Routes);
-=======
-            ).DataTokens.Add("area", "Core");
-        }
-
-        protected void Application_Start()
-        {
-            InitializeDependencyInjection();
-            SiteConfiguration.InitializeProviders(DependencyResolver.Current);
-            //Optionally preload list of localizations for this application
-            // TODO TSI-744: this requires a reference to Sdl.Web.Tridion (which is not intended as public API)
-            SiteConfiguration.LocalizationManager.SetLocalizations(TridionConfig.PublicationMap);
-            //Optionally set data formatters to allow pages to be rendered in data formats
-            DataFormatters.Formatters.Add("json", new JsonFormatter());
-            DataFormatters.Formatters.Add("rss", new RssFormatter());
-            DataFormatters.Formatters.Add("atom", new AtomFormatter());
-            
-            RegisterRoutes(RouteTable.Routes);
->>>>>>> 617d4845
-            AreaRegistration.RegisterAllAreas();
-            _initialized = true;
-        }
-
-        protected IUnityContainer InitializeDependencyInjection()
-        {
-            IUnityContainer container = BuildUnityContainer();
-            DependencyResolver.SetResolver(new UnityDependencyResolver(container));
-            return container;
-        }
-
-        protected IUnityContainer BuildUnityContainer()
-        {
-            UnityConfigurationSection section = (UnityConfigurationSection)System.Configuration.ConfigurationManager.GetSection("unity");
-            IUnityContainer container = section.Configure(new UnityContainer(), "main");
-            ServiceLocator.SetLocatorProvider(() => new UnityServiceLocator(container));
-            return container;
-        }
-
-        protected void Application_Error(object sender, EventArgs e)
-        {
-            if (Context.IsCustomErrorEnabled && _initialized)
-            {
-                ShowCustomErrorPage(Server.GetLastError());
-            }
-        }
-
-        private void ShowCustomErrorPage(Exception exception)
-        {
-            HttpException httpException = exception as HttpException;
-            if (httpException == null)
-            {
-                httpException = new HttpException(500, "Internal Server Error", exception);
-            }
-
-            RouteData routeData = new RouteData();
-            Log.Error(httpException);
-            routeData.Values.Add("controller", "Page");
-            routeData.Values.Add("area", "Core");
-            routeData.Values.Add("action", "ServerError");
-            Server.ClearError();
-            IController controller = new PageController();
-            controller.Execute(new RequestContext(new HttpContextWrapper(Context), routeData));
-        }
-    }
-}
+﻿using Microsoft.Practices.ServiceLocation;
+using Microsoft.Practices.Unity;
+using Microsoft.Practices.Unity.Configuration;
+using Sdl.Web.Common.Configuration;
+using Sdl.Web.Common.Interfaces;
+using Sdl.Web.Common.Logging;
+using Sdl.Web.Mvc.Formats;
+using Sdl.Web.Site.Areas.Core.Controllers;
+using Sdl.Web.Tridion.Config;
+using System;
+using System.Web;
+using System.Web.Configuration;
+using System.Web.Mvc;
+using System.Web.Routing;
+using Unity.Mvc5;
+
+namespace Sdl.Web.Site
+{
+    public class MvcApplication : HttpApplication
+    {
+        private static bool _initialized;
+
+        public static void RegisterRoutes(RouteCollection routes)
+        {
+            RouteTable.Routes.IgnoreRoute("{resource}.axd/{*pathInfo}");
+            RouteTable.Routes.IgnoreRoute("cid/{*pathInfo}");
+            RouteTable.Routes.MapMvcAttributeRoutes();
+            
+            // XPM blank page
+            routes.MapRoute(
+                "Core_Blank",
+                "se_blank.html",
+                new { controller = "Page", action = "Blank" }
+            ).DataTokens.Add("area","Core");
+
+            // Navigation JSON
+            routes.MapRoute(
+                "Core_Navigation",
+                "navigation.json",
+                new { controller = "Navigation", action = "SiteMapJson" }
+            ).DataTokens.Add("area", "Core");
+            routes.MapRoute(
+                "Core_Navigation_loc",
+                "{localization}/navigation.json",
+                new { controller = "Navigation", action = "SiteMapJson" }
+            ).DataTokens.Add("area", "Core");
+
+            // Google Site Map
+            routes.MapRoute(
+                "Core_Sitemap",
+                "sitemap.xml",
+                new { controller = "Navigation", action = "SiteMapXml" }
+            ).DataTokens.Add("area", "Core");
+            routes.MapRoute(
+                "Core_Sitemap_Loc",
+                "{localization}/sitemap.xml",
+                new { controller = "Navigation", action = "SiteMapXml" }
+            ).DataTokens.Add("area", "Core");
+
+            // For resolving ids to urls
+            routes.MapRoute(
+               "Core_Resolve",
+               "resolve/{*itemId}",
+               new { controller = "Page", action = "Resolve" },
+               new { itemId = @"^(.*)?$" }
+            ).DataTokens.Add("area", "Core");
+            routes.MapRoute(
+               "Core_Resolve_Loc",
+               "{localization}/resolve/{*itemId}",
+               new { controller = "Page", action = "Resolve" },
+               new { itemId = @"^(.*)?$" }
+            ).DataTokens.Add("area", "Core");
+
+            // Admin actions
+            string enable = WebConfigurationManager.AppSettings["admin.refresh.enabled"];
+            if (!String.IsNullOrEmpty(enable) && enable.Equals("true", StringComparison.InvariantCultureIgnoreCase))
+            {
+                routes.MapRoute(
+                   "Core_Admin",
+                   "admin/{action}",
+                   new { controller = "Admin", action = "Refresh" }
+                ).DataTokens.Add("area", "Core");
+                routes.MapRoute(
+                   "Core_Admin_Loc",
+                   "{localization}/admin/{action}",
+                   new { controller = "Admin", action = "Refresh" }
+                ).DataTokens.Add("area", "Core");                
+            }
+
+            // Tridion Page Route
+            routes.MapRoute(
+               "Core_Page",
+               "{*pageUrl}",
+               new { controller = "Page", action = "Page" },
+               new { pageId = @"^(.*)?$" }
+            ).DataTokens.Add("area", "Core");
+        }
+
+        protected void Application_Start()
+        {
+            InitializeDependencyInjection();
+            SiteConfiguration.InitializeProviders(DependencyResolver.Current);
+            //Optionally preload list of localizations for this application
+            // TODO TSI-744: this requires a reference to Sdl.Web.Tridion (which is not intended as public API)
+            SiteConfiguration.LocalizationManager.SetLocalizations(TridionConfig.PublicationMap);
+            //Optionally set data formatters to allow pages to be rendered in data formats
+            DataFormatters.Formatters.Add("json", new JsonFormatter());
+            DataFormatters.Formatters.Add("rss", new RssFormatter());
+            DataFormatters.Formatters.Add("atom", new AtomFormatter());
+            
+            RegisterRoutes(RouteTable.Routes);
+            AreaRegistration.RegisterAllAreas();
+            _initialized = true;
+        }
+
+        protected IUnityContainer InitializeDependencyInjection()
+        {
+            IUnityContainer container = BuildUnityContainer();
+            DependencyResolver.SetResolver(new UnityDependencyResolver(container));
+            return container;
+        }
+
+        protected IUnityContainer BuildUnityContainer()
+        {
+            UnityConfigurationSection section = (UnityConfigurationSection)System.Configuration.ConfigurationManager.GetSection("unity");
+            IUnityContainer container = section.Configure(new UnityContainer(), "main");
+            ServiceLocator.SetLocatorProvider(() => new UnityServiceLocator(container));
+            return container;
+        }
+
+        protected void Application_Error(object sender, EventArgs e)
+        {
+            if (Context.IsCustomErrorEnabled && _initialized)
+            {
+                ShowCustomErrorPage(Server.GetLastError());
+            }
+        }
+
+        private void ShowCustomErrorPage(Exception exception)
+        {
+            HttpException httpException = exception as HttpException;
+            if (httpException == null)
+            {
+                httpException = new HttpException(500, "Internal Server Error", exception);
+            }
+
+            RouteData routeData = new RouteData();
+            Log.Error(httpException);
+            routeData.Values.Add("controller", "Page");
+            routeData.Values.Add("area", "Core");
+            routeData.Values.Add("action", "ServerError");
+            Server.ClearError();
+            IController controller = new PageController();
+            controller.Execute(new RequestContext(new HttpContextWrapper(Context), routeData));
+        }
+    }
+}